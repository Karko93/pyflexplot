--- conflicted
+++ resolved
@@ -32,11 +32,7 @@
 
         # Check multipanel_param
         if self.multipanel_param is not None:
-<<<<<<< HEAD
-            multipanel_param_choices = ["ens_variable", "ens_params.pctl"]
-=======
             multipanel_param_choices = ["ens_variable", "ens_params.pctl", "time"]
->>>>>>> 9df567fd
             if self.multipanel_param not in multipanel_param_choices:
                 raise NotImplementedError(
                     f"unknown multipanel_param '{self.multipanel_param}'"
