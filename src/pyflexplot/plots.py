--- conflicted
+++ resolved
@@ -515,15 +515,7 @@
         levels_config_dct["n"] = 8
     elif plot_variable.endswith("deposition"):
         levels_config_dct["n"] = 9
-    if (
-<<<<<<< HEAD
-        setup.model.simulation_type == "deterministic"
-        and plot_variable == "affected_area"
-=======
-        setup.core.input_variable == "affected_area"
-        and setup.core.ens_variable != "probability"
->>>>>>> 008a0e36
-    ):
+    if plot_variable == "affected_area" and ens_variable != "probability":
         levels_config_dct["extend"] = "none"
         levels_config_dct["levels"] = np.array([0.0, np.inf])
         levels_config_dct["scale"] = "lin"
@@ -575,15 +567,7 @@
     cmap: Union[str, Colormap] = "flexplot"
     color_under: Optional[str] = None
     color_over: Optional[str] = None
-    if (
-<<<<<<< HEAD
-        setup.model.simulation_type == "deterministic"
-        and plot_variable == "affected_area"
-=======
-        setup.core.input_variable == "affected_area"
-        and setup.core.ens_variable != "probability"
->>>>>>> 008a0e36
-    ):
+    if plot_variable == "affected_area" and ens_variable != "probability":
         cmap = "mono"
     elif setup.model.simulation_type == "ensemble" and ens_variable == "probability":
         # cmap = truncate_cmap("nipy_spectral_r", 0.275, 0.95)
