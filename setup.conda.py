--- conflicted
+++ resolved
@@ -32,11 +32,7 @@
 
 metadata = {
     "name": "pyflexplot",
-<<<<<<< HEAD
-    "version": "1.0.5",
-=======
     "version": "1.0.6-pre-1",
->>>>>>> 707f1ec6
     "description": "PyFlexPlot visualizes FLEXPART particle dispersion simulations.",
     "long_description": read_present_files(description_files),
     "author": "Stefan Ruedisuehli",
